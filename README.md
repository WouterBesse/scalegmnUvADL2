# Leveraging Scale Equivariant Graph Metanetworks to Classify and Repair Poisoned Networks
by Wouter Besse, Rénan van Dijk, Federico Signorelli, Jip de Vries.

## Review of Scale Equivarant Graph Metanetworks
Our work revolved around the paper Scale Equivariant Graph Metanetworks [[arXiv](https://arxiv.org/pdf/2406.10685)].
The paper introduces ScaleGMN, a novel metanetwork architecture designed to process and manipulate the parameters of feedforward neural networks (FFNNs) and convolutional neural networks (CNNs) in a way that respects both permutation and scaling symmetries. As a graph-based metanetwork, ScaleGMN represents each neural network as a graph (vertices: neurons; edges: weights and biases) and employs specially designed equivariant layers that guarantee invariant or equivariant outputs with respect to their inputs regardless of how hidden neurons are permuted or uniformly rescaled. Empirical results demonstrate that these equivariant metanetworks outperform both standard (non-equivariant) baselines and prior equivariant approaches on tasks such as generalization prediction, hyperparameter estimation, and low-dimensional embedding of continuous neural fields (INRs).

## Related Work
Prior work on neural‐network symmetries has largely focused on permutation invariances of hidden neurons to understand optimization landscapes and facilitate model merging or ensembling. Early metanetwork approaches overlooked these symmetries entirely, instead applying standard feedforward networks to flattened weight vectors or learning continuous‐network embeddings via joint meta‐learning. Graph‐based methods then emerged, using self‐supervised objectives to learn on weight‐space graphs but without explicitly enforcing equivariance constraints. More recently, researchers characterized all linear equivariant layers for multilayer perceptrons and convolutional networks and devised algorithms for automatic weight‐sharing in arbitrary architectures. In parallel, some work treated neural networks as graphs for graph‐neural‐network processing, introducing ad-hoc symmetry breaking where needed. Another line of research addressed scaling and sign symmetries, though often trading off expressivity and requiring redesigns for each activation type. The current paper brings these threads together in a single, local, architecture-agnostic framework that automatically constructs equivariant metanetworks across diverse network types.

## Motivation and Contribution of our Research 

ScaleGMN is a metanetwork which is presented to be robust and effective, achieving state-of-the-art performance in terms of classification and editing tasks thanks to its graph-based design and scale equivariance. Leveraging permutation and scale symmetries is supposed to speeden up the training and generalized the obtained results. As metanetworks are a new avenue of research, applications are still relatively unexplored. We aimed to find a use case with practical utility to leverage this highly effective metanetwork. 

The application that we found was in dealing with trojaned networks. A trojaned network is a neural network whose behavior has been maliciously altered during training so that it performs normally on most inputs yet exhibits attacker-specified behavior (wrong classification) when presented with a particular “trigger.” The trigger can be a small pattern such as a small square inserted in the picture. Our research worked on verifying how ScaleGMN would perform in the tasks of classification between healthy and trojaned networks, and the task of "healing" a network from trojaned to healthy through editing of its parameters. To verify its effectiveness we make use of established baselines and compare performance. 

## Results 

Results can be obtained and replicated through execution of the scripts described in following sections and are illustrated in the delivered report.

## Conclusions

Our experiments highlighted the applicability and effectiveness of ScaleGMN on trojaning detection and repairing of convolutional neural networks.


# Student contributions
- Wouter Besse
- Rénan van Dijk: Implementation of trojan cleansing, reproduction of generalization prediction, reproduction of INR editing, analysis of poisoned models, implementation of model poisoning script.
- Federico Signorelli
- Jip de Vries: Implement initial version of CIFAR-10 data poisoning pipeline, Develop and apply a clear understanding of original methods for explanations. logging weights and biases for trojan cleansing


## Setup

To create a clean virtual environment and install the necessary dependencies execute:
```bash
git clone git@github.com:WouterBesse/scalegmnUvADL2.git
cd scalegmn/
conda env create -n scalegmn --file environment.yml
conda activate scalegmn
```

## Data
First, make sure you have the `metrics.csv` and `weights.npy` files in the root folder of this repo. To create the poisoned CIFAR10 CNN dataset, you can run the `train_mp.py` script. It has multiple arguments, so make sure to check those. In our case, we ran it as follows:
```bash
python .\train_mp.py 0 270000 256 -cu -cc 15
```

And, to also fine-tune the clean models, after renaming the `/cifar10/11169340` folder:
```bash
python .\train_mp.py 0 270000 256 -cu -cc 15 -pr 0.0
```

Then, to convert this to the needed .csv and .npy file, you can run the code under "_New way, also takes care of clean models_" in `poison_cifar10.ipynb`. You will need to configure the paths to the finetuned clean models and the poisoned models here.

## Experiments
Then, edit `./configs/cifar10/scalegmn_hetero_bidir_troj.yml` to match the data folders you have. With the new data, to train the poison classifier model, you can run:
```bash
python .\predicting_trojan.py --conf ./configs/cifar10/scalegmn_hetero_bidir_troj.yml --wandb True
```
To enable wandb logging, use the CLI argument `--wandb True`. For more useful CLI arguments, check the [src/utils/setup_arg_parser.py](src/utils/setup_arg_parser.py) file.
<!-- ## Data
First, create the `data/` directory in the root of the repository:
```bash
mkdir data
````
Alternatively, you can specify a different directory for the data by changing
the corresponding fields in the config file.

### INR Classification and Editing
For the INR datasets, we use the data provided by [DWS](https://github.com/AvivNavon/DWSNets) and [NFN](https://github.com/AllanYangZhou/nfn/).
The datasets can be downloaded from the following links: 

- [MNIST-INRs](https://www.dropbox.com/sh/56pakaxe58z29mq/AABtWNkRYroLYe_cE3c90DXVa?dl=0&preview=mnist-inrs.zip) - ([Navon et al. 2023](https://arxiv.org/abs/2301.12780))
- [FMNIST-INRs](https://www.dropbox.com/sh/56pakaxe58z29mq/AABtWNkRYroLYe_cE3c90DXVa?dl=0&preview=fmnist_inrs.zip) - ([Navon et al. 2023](https://arxiv.org/abs/2301.12780))
- [CIFAR10-INRs](https://drive.google.com/file/d/14RUV3eN6-lSOr9XuwyKFQFVcqKl0L2bw/view?usp=drive_link) - ([Zhou et al. 2023](https://arxiv.org/abs/2302.14040))

Download the datasets and extract them in the directory `data/`. For example, you can run the following to download
and extract the MNIST-INR dataset and generate the splits:
```bash
DATA_DIR=./data
wget "https://www.dropbox.com/sh/56pakaxe58z29mq/AABrctdu2U65jGYr2WQRzmMna/mnist-inrs.zip?dl=0" -O "$DATA_DIR/mnist-inrs.zip"
unzip -q "$DATA_DIR/mnist-inrs.zip" -d "$DATA_DIR"
rm "$DATA_DIR/mnist-inrs.zip" # remove the zip file
# generate the splits
python src/utils/generate_data_splits.py --data_path $DATA_DIR/mnist-inrs --save_path $DATA_DIR/mnist-inrs
```

Generating the splits is necessary only for the MNIST-INR dataset.

#### Phase canonicalization
For the INR datasets, we preprocess each datapoint to canonicalize the phase symmetry (see [Algorithm 1](https://arxiv.org/pdf/2406.10685v1#algocf.1) in the appendix).
To run the phase canonicalization script, run the following command:
```bash
python src/phase_canonicalization/canonicalization.py --conf src/phase_canonicalization/<dataset>.yml
```
where `<dataset>` can be one of `mnist`, `fmnist`, `cifar`.

To apply the canonicalization to the augmented CIFAR10-INR dataset, also run:
```bash 
python src/phase_canonicalization/canonicalization.py --conf src/phase_canonicalization/cifar.yml --extra_aug 20
```

The above script will store the canonicalized dataset in a new directory `data/<dataset>_canon/`. The training scripts will automatically use the canonicalized dataset, if it exists.
To use the dataset specified in the config file (and not search for `data/<dataset>_canon/`), set the `data.switch_to_canon` field of the config to `False` or simply use the CLI argument `--data.switch_to_canon False`. 

### Generalization prediction
We follow the experiments from [NFN](https://github.com/AllanYangZhou/nfn/) and use the datasets provided by [Unterthiner et al,
2020](https://github.com/google-research/google-research/tree/master/dnn_predict_accuracy). The datasets can be downloaded from the following links:
- [CIFAR10](https://storage.cloud.google.com/gresearch/smallcnnzoo-dataset/cifar10.tar.xz)
- [SVHN](https://storage.cloud.google.com/gresearch/smallcnnzoo-dataset/svhn_cropped.tar.xz)


Similarly, extract the dataset in the directory `data/` and execute:

For the CIFAR10 dataset:
```bash
tar -xvf cifar10.tar.xz
# download cifar10 splits
wget https://github.com/AllanYangZhou/nfn/raw/refs/heads/main/experiments/predict_gen_data_splits/cifar10_split.csv -O data/cifar10/cifar10_split.csv
```
For the SVHN dataset:
```bash
tar -xvf svhn_cropped.tar.xz
# download svhn splits
wget https://github.com/AllanYangZhou/nfn/raw/refs/heads/main/experiments/predict_gen_data_splits/svhn_split.csv -O data/svhn_cropped/svhn_split.csv
```

 

## Experiments
For every experiment, we provide the corresponding configuration file in the `config/` directory.
Each config contains the selected hyperparameters for the experiment, as well as the paths to the dataset.
To enable wandb logging, use the CLI argument `--wandb True`. For more useful CLI arguments, check the [src/utils/setup_arg_parser.py](src/utils/setup_arg_parser.py) file.

**Note:** To employ a GMN accounting only for the permutation symmetries, simply set 
`--scalegmn_args.symmetry=permutation`.

### INR Classification
To train and evaluate ScaleGMN on the INR classification task, 
select any config file under [configs/mnist_cls](configs/mnist_cls)
, [configs/fmnist_cls](configs/fmnist_cls) or 
[configs/cifar_inr_cls](configs/cifar_inr_cls). For example, to 
train ScaleGMN on the FMNIST-INR dataset, execute the following:
```bash
python inr_classification.py --conf configs/fmnist_cls/scalegmn.yml
```

### INR Editing
To train and evaluate ScaleGMN on the INR editing task, use the configs under
[configs/mnist_editing](configs/mnist_editing) directory and execute:

```bash
python inr_editing.py --conf configs/mnist_editing/scalegmn_bidir.yml
```

### Generalization prediction
To train and evaluate ScaleGMN on the INR classification task, 
select any config file under [configs/cifar10](configs/cifar10)
or [configs/svhn](configs/svhn). For example, to 
train ScaleGMN on the CIFAR10 dataset on heterogeneous activation functions,
execute the following:

```bash
python predicting_generalization.py --conf configs/cifar10/scalegmn_hetero.yml
<<<<<<< HEAD
``` -->

=======
```
### Repairing trojaned networks
While this code does not provide any useful results, we have added the way to run it to ensure that future work is possible on this matter
```bash
python repair.py --conf configs/CIFAR10/scalegmn_bidir_cleanse.yml
```
>>>>>>> c4b72e81
# Citation

```bib
@article{kalogeropoulos2024scale,
    title={Scale Equivariant Graph Metanetworks},
    author={Kalogeropoulos, Ioannis and Bouritsas, Giorgos and Panagakis, Yannis},
    journal={Advances in Neural Information Processing Systems},
    year={2024}
}
<<<<<<< HEAD
```

# Student contributions
- Wouter Besse: Coordinating some of the tasks. Implementing the final version of CIFAR-10 data poisoning and the Trojan classifier. Analysing the results.
- Rénan van Dijk
- Federico Signorelli
- Jip de Vries: Implement initial version of CIFAR-10 data poisoning pipeline, Develop and apply a clear understanding of original methods for explanations.
=======
```
>>>>>>> c4b72e81
<|MERGE_RESOLUTION|>--- conflicted
+++ resolved
@@ -163,17 +163,14 @@
 
 ```bash
 python predicting_generalization.py --conf configs/cifar10/scalegmn_hetero.yml
-<<<<<<< HEAD
 ``` -->
 
-=======
 ```
 ### Repairing trojaned networks
 While this code does not provide any useful results, we have added the way to run it to ensure that future work is possible on this matter
 ```bash
 python repair.py --conf configs/CIFAR10/scalegmn_bidir_cleanse.yml
 ```
->>>>>>> c4b72e81
 # Citation
 
 ```bib
@@ -183,14 +180,10 @@
     journal={Advances in Neural Information Processing Systems},
     year={2024}
 }
-<<<<<<< HEAD
 ```
 
 # Student contributions
 - Wouter Besse: Coordinating some of the tasks. Implementing the final version of CIFAR-10 data poisoning and the Trojan classifier. Analysing the results.
 - Rénan van Dijk
 - Federico Signorelli
-- Jip de Vries: Implement initial version of CIFAR-10 data poisoning pipeline, Develop and apply a clear understanding of original methods for explanations.
-=======
-```
->>>>>>> c4b72e81
+- Jip de Vries: Implement initial version of CIFAR-10 data poisoning pipeline, Develop and apply a clear understanding of original methods for explanations.